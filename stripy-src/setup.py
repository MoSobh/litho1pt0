--- conflicted
+++ resolved
@@ -36,11 +36,7 @@
     setup(name = 'stripy',
           author            = "Louis Moresi",
           author_email      = "louis.moresi@unimelb.edu.au",
-<<<<<<< HEAD
-          url               = "https://github.com/University-of-Melbourne-Geodynamics/stripy",
-=======
           url               = "https://github.com/underworldcode/stripy",
->>>>>>> d0425338
           version           = "0.7.0",
           description       = "Python interface to TRIPACK and STRIPACK fortran code for triangulation/interpolation in Cartesian coordinates and on a sphere",
           long_description=long_description,
